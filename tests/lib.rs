#![cfg_attr(feature = "nightly", feature(const_fn))]
#[cfg_attr(feature = "nightly", macro_use)]
extern crate detour;

use std::mem;
type FnAdd = extern "C" fn(i32, i32) -> i32;

#[inline(never)]
extern "C" fn sub_detour(x: i32, y: i32) -> i32 {
    unsafe { std::ptr::read_volatile(&x as *const i32) - y }
}

mod raw {
    use detour::RawDetour;
    use super::*;

    #[test]
    fn test() {
        #[inline(never)]
        extern "C" fn add(x: i32, y: i32) -> i32 {
            unsafe { std::ptr::read_volatile(&x as *const i32) + y }
        }

        unsafe {
            let mut hook = RawDetour::new(add as *const (), sub_detour as *const ())
                .expect("target or source is not usable for detouring");

            assert_eq!(add(10, 5), 15);
            assert_eq!(hook.is_enabled(), false);

            hook.enable().unwrap();
            {
                assert!(hook.is_enabled());

                // The `add` function is hooked, but can be called using the trampoline
                let trampoline: FnAdd = mem::transmute(hook.trampoline());

                // Call the original function
                assert_eq!(trampoline(10, 5), 15);

                // Call the hooked function (i.e `add → sub_detour`)
                assert_eq!(add(10, 5), 5);
            }
            hook.disable().unwrap();

            // With the hook disabled, the function is restored
            assert_eq!(hook.is_enabled(), false);
            assert_eq!(add(10, 5), 15);
        }
    }
}

mod generic {
    use detour::GenericDetour;
    use super::*;

    #[test]
    fn test() {
        #[inline(never)]
        extern "C" fn add(x: i32, y: i32) -> i32 {
            unsafe { std::ptr::read_volatile(&x as *const i32) + y }
        }

        unsafe {
            let mut hook = GenericDetour::<FnAdd>::new(add, sub_detour)
                .expect("target or source is not usable for detouring");

            assert_eq!(add(10, 5), 15);
            assert_eq!(hook.call(10, 5), 15);
            hook.enable().unwrap();
            {
                assert_eq!(hook.call(10, 5), 15);
                assert_eq!(add(10, 5), 5);
            }
            hook.disable().unwrap();
            assert_eq!(hook.call(10, 5), 15);
            assert_eq!(add(10, 5), 15);
        }
    }
}

#[cfg(feature = "nightly")]
mod statik {
    use super::*;

    #[inline(never)]
    unsafe extern "C" fn add(x: i32, y: i32) -> i32 {
        std::ptr::read_volatile(&x as *const i32) + y
    }

    static_detours! {
<<<<<<< HEAD
        #[allow(unused)]
        pub struct DetourAdd: extern "C" fn(i32, i32) -> i32;
=======
        pub struct DetourAdd: unsafe extern "C" fn(i32, i32) -> i32;
>>>>>>> 192ce59c
    }

    #[test]
    fn test() {
        unsafe {
            let mut hook = DetourAdd.initialize(add, |x, y| x - y).unwrap();

            assert_eq!(add(10, 5), 15);
            assert_eq!(hook.is_enabled(), false);

            hook.enable().unwrap();
            {
                assert!(hook.is_enabled());
                assert_eq!(hook.call(10, 5), 15);
                assert_eq!(add(10, 5), 5);
            }
            hook.disable().unwrap();

            assert_eq!(hook.is_enabled(), false);
            assert_eq!(hook.call(10, 5), 15);
            assert_eq!(add(10, 5), 15);
        }
    }
}<|MERGE_RESOLUTION|>--- conflicted
+++ resolved
@@ -89,12 +89,8 @@
     }
 
     static_detours! {
-<<<<<<< HEAD
         #[allow(unused)]
-        pub struct DetourAdd: extern "C" fn(i32, i32) -> i32;
-=======
         pub struct DetourAdd: unsafe extern "C" fn(i32, i32) -> i32;
->>>>>>> 192ce59c
     }
 
     #[test]
